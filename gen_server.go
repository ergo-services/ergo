--- conflicted
+++ resolved
@@ -116,10 +116,6 @@
 					p.Name(), p.self, r, runtime.FuncForPC(pc).Name(), fn, line)
 				stop <- "panic"
 			}
-<<<<<<< HEAD
-
-=======
->>>>>>> dbd1981a
 		}
 
 		switch m := message.(type) {
@@ -133,7 +129,7 @@
 					// since reply (etf.Ref) comes through the same mailBox channel
 					go func() {
 						defer panicHandler()
-<<<<<<< HEAD
+
 						var ok bool
 						if len(m) != 3 {
 							// wrong $gen_call message. ignore it
@@ -182,13 +178,6 @@
 
 						lockState.Lock()
 						defer lockState.Unlock()
-=======
-
-						lockState.Lock()
-						defer lockState.Unlock()
-
-						fromTuple := m.Element(2).(etf.Tuple)
->>>>>>> dbd1981a
 
 						cf := p.currentFunction
 						p.currentFunction = "GenServer:HandleCall"
@@ -216,14 +205,8 @@
 							p.Send(to, rep)
 						case "noreply":
 							return
-<<<<<<< HEAD
 						case "stop":
 							stop <- "normal"
-=======
-						}
-
-						p.state = state
->>>>>>> dbd1981a
 
 						default:
 							stop <- reply.(string)
@@ -250,10 +233,6 @@
 						default:
 							stop <- code
 						}
-<<<<<<< HEAD
-=======
-						p.state = state
->>>>>>> dbd1981a
 					}()
 
 				default:
@@ -275,10 +254,6 @@
 						default:
 							stop <- code
 						}
-<<<<<<< HEAD
-=======
-						p.state = state
->>>>>>> dbd1981a
 					}()
 
 				}
@@ -310,10 +285,6 @@
 					default:
 						stop <- code
 					}
-<<<<<<< HEAD
-=======
-					p.state = state
->>>>>>> dbd1981a
 				}()
 			}
 
@@ -338,10 +309,6 @@
 				default:
 					stop <- code
 				}
-<<<<<<< HEAD
-=======
-				p.state = state
->>>>>>> dbd1981a
 			}()
 		}
 	}
