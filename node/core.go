package node

import (
	"context"
	"crypto/rsa"
	"fmt"
	"runtime"
	"strings"
	"sync"
	"sync/atomic"
	"time"

	"github.com/ergo-services/ergo/etf"
	"github.com/ergo-services/ergo/gen"
	"github.com/ergo-services/ergo/lib"
)

var (
	startPID    = uint64(1000)
	startUniqID = uint64(time.Now().UnixNano())

	corePID = etf.Pid{}
)

type core struct {
	monitorInternal
	networkInternal

	ctx  context.Context
	stop context.CancelFunc

	env      map[gen.EnvKey]interface{}
	mutexEnv sync.RWMutex

	tls         TLS
	compression Compression

	nextPID  uint64
	uniqID   uint64
	nodename string
	creation uint32

	names          map[string]etf.Pid
	mutexNames     sync.RWMutex
	aliases        map[etf.Alias]*process
	mutexAliases   sync.RWMutex
	processes      map[uint64]*process
	mutexProcesses sync.RWMutex

	behaviors      map[string]map[string]gen.RegisteredBehavior
	mutexBehaviors sync.Mutex
}

type coreInternal interface {
	gen.Core
	CoreRouter

	// core environment
	ListEnv() map[gen.EnvKey]interface{}
	SetEnv(name gen.EnvKey, value interface{})
	Env(name gen.EnvKey) interface{}

	monitorInternal
	networkInternal

	spawn(name string, opts processOptions, behavior gen.ProcessBehavior, args ...etf.Term) (gen.Process, error)

	registerName(name string, pid etf.Pid) error
	unregisterName(name string) error

	newAlias(p *process) (etf.Alias, error)
	deleteAlias(owner *process, alias etf.Alias) error

	coreNodeName() string
	coreStop()
	coreUptime() int64
	coreIsAlive() bool

	coreWait()
	coreWaitWithTimeout(d time.Duration) error

	monitorStats() internalMonitorStats
	networkStats() internalNetworkStats
	coreStats() internalCoreStats
}

type internalCoreStats struct {
	totalProcesses  uint64
	totalReferences uint64
	processes       int
	aliases         int
	names           int
}

type coreRouterInternal interface {
	CoreRouter
	MakeRef() etf.Ref

	ProcessByPid(pid etf.Pid) gen.Process
	ProcessByName(name string) gen.Process
	ProcessByAlias(alias etf.Alias) gen.Process

	processByPid(pid etf.Pid) *process
	getConnection(nodename string) (ConnectionInterface, error)
	sendEvent(pid etf.Pid, event gen.Event, message gen.EventMessage) error
}

// transit proxy session
type proxyTransitSession struct {
	a ConnectionInterface
	b ConnectionInterface
}

type proxyConnectRequest struct {
	privateKey *rsa.PrivateKey
	request    ProxyConnectRequest
	connection chan ConnectionInterface
	cancel     chan ProxyConnectCancel
}

func newCore(ctx context.Context, nodename string, cookie string, options Options) (coreInternal, error) {
	if options.Compression.Level < 1 || options.Compression.Level > 9 {
		options.Compression.Level = DefaultCompressionLevel
	}
	if options.Compression.Threshold < DefaultCompressionThreshold {
		options.Compression.Threshold = DefaultCompressionThreshold
	}
	c := &core{
		ctx:     ctx,
		env:     options.Env,
		nextPID: startPID,
		uniqID:  startUniqID,
		// keep node to get the process to access to the node's methods
		nodename:    nodename,
		compression: options.Compression,
		creation:    options.Creation,
		names:       make(map[string]etf.Pid),
		aliases:     make(map[etf.Alias]*process),
		processes:   make(map[uint64]*process),
		behaviors:   make(map[string]map[string]gen.RegisteredBehavior),
	}

	corePID = etf.Pid{
		Node:     etf.Atom(c.nodename),
		ID:       1,
		Creation: c.creation,
	}

	corectx, corestop := context.WithCancel(ctx)
	c.stop = corestop
	c.ctx = corectx

	c.monitorInternal = newMonitor(nodename, coreRouterInternal(c))
	network, err := newNetwork(c.ctx, nodename, cookie, options, coreRouterInternal(c))
	if err != nil {
		corestop()
		return nil, err
	}
	c.networkInternal = network

	c.registerEvent(corePID, EventNetwork, []gen.EventMessage{MessageEventNetwork{}})

	return c, nil
}

func (c *core) coreNodeName() string {
	return c.nodename
}

func (c *core) coreStop() {
	c.stop()
	c.stopNetwork()
}

func (c *core) coreUptime() int64 {
	return time.Now().Unix() - int64(c.creation)
}

func (c *core) coreWait() {
	<-c.ctx.Done()
}

// WaitWithTimeout waits until node stopped. Return ErrTimeout
// if given timeout is exceeded
func (c *core) coreWaitWithTimeout(d time.Duration) error {
	timer := time.NewTimer(d)
	defer timer.Stop()

	select {
	case <-timer.C:
		return lib.ErrTimeout
	case <-c.ctx.Done():
		return nil
	}
}

// IsAlive returns true if node is running
func (c *core) coreIsAlive() bool {
	return c.ctx.Err() == nil
}

func (c *core) newPID() etf.Pid {
	// http://erlang.org/doc/apps/erts/erl_ext_dist.html#pid_ext
	// https://stackoverflow.com/questions/243363/can-someone-explain-the-structure-of-a-pid-in-erlang
	i := atomic.AddUint64(&c.nextPID, 1)
	return etf.Pid{
		Node:     etf.Atom(c.nodename),
		ID:       i,
		Creation: c.creation,
	}

}

// MakeRef returns atomic reference etf.Ref within this node
func (c *core) MakeRef() (ref etf.Ref) {
	ref.Node = etf.Atom(c.nodename)
	ref.Creation = c.creation
	nt := atomic.AddUint64(&c.uniqID, 1)
	ref.ID[0] = uint32(uint64(nt) & ((2 << 17) - 1))
	ref.ID[1] = uint32(uint64(nt) >> 46)
	return
}

// IsAlias
func (c *core) IsAlias(alias etf.Alias) bool {
	c.mutexAliases.RLock()
	_, ok := c.aliases[alias]
	c.mutexAliases.RUnlock()
	return ok
}

func (c *core) newAlias(p *process) (etf.Alias, error) {
	var alias etf.Alias

	// chech if its alive
	c.mutexProcesses.RLock()
	_, exist := c.processes[p.self.ID]
	c.mutexProcesses.RUnlock()
	if !exist {
		return alias, lib.ErrProcessUnknown
	}

	alias = etf.Alias(c.MakeRef())
	lib.Log("[%s] CORE create process alias for %v: %s", c.nodename, p.self, alias)

	c.mutexAliases.Lock()
	c.aliases[alias] = p
	c.mutexAliases.Unlock()

	p.Lock()
	p.aliases = append(p.aliases, alias)
	p.Unlock()
	return alias, nil
}

func (c *core) deleteAlias(owner *process, alias etf.Alias) error {
	lib.Log("[%s] CORE delete process alias %v for %v", c.nodename, alias, owner.self)

	c.mutexAliases.Lock()
	p, alias_exist := c.aliases[alias]
	c.mutexAliases.Unlock()

	if alias_exist == false {
		return lib.ErrAliasUnknown
	}

	c.mutexProcesses.RLock()
	_, process_exist := c.processes[owner.self.ID]
	c.mutexProcesses.RUnlock()

	if process_exist == false {
		return lib.ErrProcessUnknown
	}
	if p.self != owner.self {
		return lib.ErrAliasOwner
	}

	p.Lock()
	for i := range p.aliases {
		if alias != p.aliases[i] {
			continue
		}
		// remove it from the global alias list
		c.mutexAliases.Lock()
		delete(c.aliases, alias)
		c.mutexAliases.Unlock()
		// remove it from the process alias list
		p.aliases[i] = p.aliases[0]
		p.aliases = p.aliases[1:]
		p.Unlock()
		return nil
	}
	p.Unlock()

	// shouldn't reach this code. seems we got a bug
	c.mutexAliases.Lock()
	delete(c.aliases, alias)
	c.mutexAliases.Unlock()
	lib.Warning("Bug: Process lost its alias. Please, report this issue")

	return lib.ErrAliasUnknown
}

func (c *core) newProcess(name string, behavior gen.ProcessBehavior, opts processOptions) (*process, error) {

	mailboxSize := DefaultProcessMailboxSize
	if opts.MailboxSize > 0 {
		mailboxSize = int(opts.MailboxSize)
	}
	directboxSize := DefaultProcessDirectboxSize
	if opts.DirectboxSize > 0 {
		directboxSize = int(opts.DirectboxSize)
	}

	processContext, kill := context.WithCancel(c.ctx)
	if opts.Context != nil {
		processContext, _ = context.WithCancel(opts.Context)
	}

	pid := c.newPID()

	env := make(map[gen.EnvKey]interface{})
	// inherite the node environment
	c.mutexEnv.RLock()
	for k, v := range c.env {
		env[k] = v
	}
	c.mutexEnv.RUnlock()

	// merge the custom ones
	for k, v := range opts.Env {
		env[k] = v
	}

	process := &process{
		coreInternal: c,

		self:        pid,
		name:        name,
		behavior:    behavior,
		env:         env,
		compression: c.compression,

		parent:      opts.parent,
		groupLeader: opts.GroupLeader,

		mailBox:      make(chan gen.ProcessMailboxMessage, mailboxSize),
		gracefulExit: make(chan gen.ProcessGracefulExitRequest, mailboxSize),
		direct:       make(chan gen.ProcessDirectMessage, directboxSize),

		context: processContext,
		kill:    kill,

		reply:    make(map[etf.Ref]chan syncReplyMessage),
		fallback: opts.Fallback,
	}

	process.exit = func(from etf.Pid, reason string) error {
		lib.Log("[%s] EXIT from %s to %s with reason: %s", c.nodename, from, pid, reason)
		if processContext.Err() != nil {
			// process is already died
			return lib.ErrProcessUnknown
		}

		ex := gen.ProcessGracefulExitRequest{
			From:   from,
			Reason: reason,
		}

		// use select just in case if this process isn't been started yet
		// or ProcessLoop is already exited (has been set to nil)
		// otherwise it cause infinity lock
		select {
		case process.gracefulExit <- ex:
		default:
			return lib.ErrProcessBusy
		}

		// let the process decide whether to stop itself, otherwise its going to be killed
		if process.trapExit == false {
			process.kill()
		}
		return nil
	}

	if name != "" {
		lib.Log("[%s] CORE registering name (%s): %s", c.nodename, pid, name)
		c.mutexNames.Lock()
		if _, exist := c.names[name]; exist {
			c.mutexNames.Unlock()
<<<<<<< HEAD
			return nil, lib.ErrTaken
=======
			process.kill() // cancel context
			return nil, ErrTaken
>>>>>>> d9bfaba8
		}
		c.names[name] = process.self
		c.mutexNames.Unlock()
	}

	lib.Log("[%s] CORE registering process: %s", c.nodename, pid)
	c.mutexProcesses.Lock()
	c.processes[process.self.ID] = process
	c.mutexProcesses.Unlock()

	return process, nil
}

func (c *core) deleteProcess(pid etf.Pid) {
	c.mutexProcesses.Lock()
	p, exist := c.processes[pid.ID]
	if !exist {
		c.mutexProcesses.Unlock()
		return
	}
	lib.Log("[%s] CORE unregistering process: %s", c.nodename, p.self)
	delete(c.processes, pid.ID)
	c.mutexProcesses.Unlock()

	c.mutexNames.Lock()
	if (p.name) != "" {
		lib.Log("[%s] CORE unregistering name (%s): %s", c.nodename, p.self, p.name)
		delete(c.names, p.name)
	}

	// delete names registered with this pid
	for name, pid := range c.names {
		if p.self == pid {
			delete(c.names, name)
		}
	}
	c.mutexNames.Unlock()

	c.mutexAliases.Lock()
	for alias := range c.aliases {
		delete(c.aliases, alias)
	}
	c.mutexAliases.Unlock()

	return
}

func (c *core) spawn(name string, opts processOptions, behavior gen.ProcessBehavior, args ...etf.Term) (gen.Process, error) {

	process, err := c.newProcess(name, behavior, opts)
	if err != nil {
		return nil, err
	}
	lib.Log("[%s] CORE spawn a new process %s (registered name: %q)", c.nodename, process.self, name)

	initProcess := func() (ps gen.ProcessState, err error) {
		if lib.CatchPanic() {
			defer func() {
				if rcv := recover(); rcv != nil {
					pc, fn, line, _ := runtime.Caller(2)
					lib.Warning("initialization process failed %s[%q] %#v at %s[%s:%d]",
						process.self, name, rcv, runtime.FuncForPC(pc).Name(), fn, line)
					c.deleteProcess(process.self)
					err = fmt.Errorf("panic")
				}
			}()
		}

		ps, err = behavior.ProcessInit(process, args...)
		return
	}

	processState, err := initProcess()
	if err != nil {
		return nil, err
	}

	started := make(chan bool)
	defer close(started)

	cleanProcess := func(reason string) {
		// set gracefulExit to nil before we start termination handling
		process.gracefulExit = nil
		c.deleteProcess(process.self)
		// invoke cancel context to prevent memory leaks
		// and propagate context canelation
		process.kill()
		// notify all the linked process and monitors
		c.handleTerminated(process.self, name, reason)
		// make the rest empty
		process.Lock()
		process.aliases = []etf.Alias{}

		// Do not clean self and name. Sometimes its good to know what pid
		// (and what name) was used by the dead process. (gen.Applications is using it)
		// process.name = ""
		// process.self = etf.Pid{}

		process.behavior = nil
		process.parent = nil
		process.groupLeader = nil
		process.exit = nil
		process.kill = nil
		process.mailBox = nil
		process.direct = nil
		process.env = nil
		process.reply = nil
		process.Unlock()
	}

	go func(ps gen.ProcessState) {
		if lib.CatchPanic() {
			defer func() {
				if rcv := recover(); rcv != nil {
					pc, fn, line, _ := runtime.Caller(2)
					lib.Warning("process terminated %s[%q] %#v at %s[%s:%d]",
						process.self, name, rcv, runtime.FuncForPC(pc).Name(), fn, line)
					cleanProcess("panic")
				}
			}()
		}

		// start process loop
		reason := behavior.ProcessLoop(ps, started)
		// process stopped
		cleanProcess(reason)

	}(processState)

	// wait for the starting process loop
	<-started
	return process, nil
}

func (c *core) registerName(name string, pid etf.Pid) error {
	lib.Log("[%s] CORE registering name %s", c.nodename, name)
	c.mutexNames.Lock()
	defer c.mutexNames.Unlock()
	if _, ok := c.names[name]; ok {
		// already registered
		return lib.ErrTaken
	}
	c.names[name] = pid
	return nil
}

func (c *core) unregisterName(name string) error {
	lib.Log("[%s] CORE unregistering name %s", c.nodename, name)
	c.mutexNames.Lock()
	defer c.mutexNames.Unlock()
	if _, ok := c.names[name]; ok {
		delete(c.names, name)
		return nil
	}
	return lib.ErrNameUnknown
}

// ListEnv
func (c *core) ListEnv() map[gen.EnvKey]interface{} {
	c.mutexEnv.RLock()
	defer c.mutexEnv.RUnlock()

	env := make(map[gen.EnvKey]interface{})
	for key, value := range c.env {
		env[key] = value
	}

	return env
}

// SetEnv
func (c *core) SetEnv(name gen.EnvKey, value interface{}) {
	c.mutexEnv.Lock()
	defer c.mutexEnv.Unlock()
	if strings.HasPrefix(string(name), "ergo:") {
		return
	}
	c.env[name] = value
}

// Env
func (c *core) Env(name gen.EnvKey) interface{} {
	c.mutexEnv.RLock()
	defer c.mutexEnv.RUnlock()
	if value, ok := c.env[name]; ok {
		return value
	}
	return nil
}

// RegisterBehavior
func (c *core) RegisterBehavior(group, name string, behavior gen.ProcessBehavior, data interface{}) error {
	lib.Log("[%s] CORE registering behavior %q in group %q ", c.nodename, name, group)
	var groupBehaviors map[string]gen.RegisteredBehavior
	var exist bool

	c.mutexBehaviors.Lock()
	defer c.mutexBehaviors.Unlock()

	groupBehaviors, exist = c.behaviors[group]
	if !exist {
		groupBehaviors = make(map[string]gen.RegisteredBehavior)
		c.behaviors[group] = groupBehaviors
	}

	_, exist = groupBehaviors[name]
	if exist {
		return lib.ErrTaken
	}

	rb := gen.RegisteredBehavior{
		Behavior: behavior,
		Data:     data,
	}
	groupBehaviors[name] = rb
	return nil
}

// RegisteredBehavior
func (c *core) RegisteredBehavior(group, name string) (gen.RegisteredBehavior, error) {
	var groupBehaviors map[string]gen.RegisteredBehavior
	var rb gen.RegisteredBehavior
	var exist bool

	c.mutexBehaviors.Lock()
	defer c.mutexBehaviors.Unlock()

	groupBehaviors, exist = c.behaviors[group]
	if !exist {
		return rb, lib.ErrBehaviorGroupUnknown
	}

	rb, exist = groupBehaviors[name]
	if !exist {
		return rb, lib.ErrBehaviorUnknown
	}
	return rb, nil
}

// RegisteredBehaviorGroup
func (c *core) RegisteredBehaviorGroup(group string) []gen.RegisteredBehavior {
	var groupBehaviors map[string]gen.RegisteredBehavior
	var exist bool
	var listrb []gen.RegisteredBehavior

	c.mutexBehaviors.Lock()
	defer c.mutexBehaviors.Unlock()

	groupBehaviors, exist = c.behaviors[group]
	if !exist {
		return listrb
	}

	for _, v := range groupBehaviors {
		listrb = append(listrb, v)
	}
	return listrb
}

// UnregisterBehavior
func (c *core) UnregisterBehavior(group, name string) error {
	lib.Log("[%s] CORE unregistering behavior %s in group %s ", c.nodename, name, group)
	var groupBehaviors map[string]gen.RegisteredBehavior
	var exist bool

	c.mutexBehaviors.Lock()
	defer c.mutexBehaviors.Unlock()

	groupBehaviors, exist = c.behaviors[group]
	if !exist {
		return lib.ErrBehaviorUnknown
	}
	delete(groupBehaviors, name)

	// remove group if its empty
	if len(groupBehaviors) == 0 {
		delete(c.behaviors, group)
	}
	return nil
}

// ProcessInfo
func (c *core) ProcessInfo(pid etf.Pid) (gen.ProcessInfo, error) {
	p := c.processByPid(pid)
	if p == nil {
		return gen.ProcessInfo{}, fmt.Errorf("undefined")
	}

	return p.Info(), nil
}

// ProcessByPid
func (c *core) ProcessByPid(pid etf.Pid) gen.Process {
	p := c.processByPid(pid)
	if p == nil {
		return nil
	}
	return p
}

// ProcessByAlias
func (c *core) ProcessByAlias(alias etf.Alias) gen.Process {
	c.mutexAliases.RLock()
	defer c.mutexAliases.RUnlock()
	if p, ok := c.aliases[alias]; ok && p.IsAlive() {
		return p
	}
	// unknown process
	return nil
}

// ProcessByName
func (c *core) ProcessByName(name string) gen.Process {
	var pid etf.Pid
	if name != "" {
		// requesting Process by name
		c.mutexNames.RLock()

		if p, ok := c.names[name]; ok {
			pid = p
		} else {
			c.mutexNames.RUnlock()
			return nil
		}
		c.mutexNames.RUnlock()
	}

	return c.ProcessByPid(pid)
}

// ProcessList
func (c *core) ProcessList() []gen.Process {
	list := []gen.Process{}
	c.mutexProcesses.RLock()
	for _, p := range c.processes {
		list = append(list, p)
	}
	c.mutexProcesses.RUnlock()
	return list
}

//
// implementation of CoreRouter interface:
// RouteSend
// RouteSendReg
// RouteSendAlias
//

// RouteSend implements RouteSend method of Router interface
func (c *core) RouteSend(from etf.Pid, to etf.Pid, message etf.Term) error {
	if string(to.Node) == c.nodename {
		if to.Creation != c.creation {
			// message is addressed to the previous incarnation of this PID
			lib.Warning("message from %s is addressed to the previous incarnation of this PID %s", from, to)
			return lib.ErrProcessIncarnation
		}
		// local route
		c.mutexProcesses.RLock()
		p, exist := c.processes[to.ID]
		c.mutexProcesses.RUnlock()
		if !exist {
			lib.Log("[%s] CORE route message by pid (local) %s failed. Unknown process", c.nodename, to)
			return lib.ErrProcessUnknown
		}
		lib.Log("[%s] CORE route message by pid (local) %s", c.nodename, to)
		select {
		case p.mailBox <- gen.ProcessMailboxMessage{From: from, Message: message}:
		default:
			c.mutexNames.RLock()
			pid, found := c.names[p.fallback.Name]
			c.mutexNames.RUnlock()
			if found == false {
				lib.Warning("mailbox of %s[%q] is full. dropped message from %s", p.self, p.name, from)
				return lib.ErrProcessBusy
			}
			fbm := gen.MessageFallback{
				Process: p.self,
				Tag:     p.fallback.Tag,
				Message: message,
			}
			return c.RouteSend(from, pid, fbm)
		}
		return nil
	}

	// do not allow to send from the alien node.
	if string(from.Node) != c.nodename {
		return lib.ErrSenderUnknown
	}

	// sending to remote node
	c.mutexProcesses.RLock()
	p_from, exist := c.processes[from.ID]
	c.mutexProcesses.RUnlock()
	if !exist {
		lib.Log("[%s] CORE route message by pid (remote) %s failed. Unknown sender", c.nodename, to)
		return lib.ErrSenderUnknown
	}
	connection, err := c.getConnection(string(to.Node))
	if err != nil {
		return err
	}

	lib.Log("[%s] CORE route message by pid (remote) %s", c.nodename, to)
	return connection.Send(p_from, to, message)
}

// RouteSendReg implements RouteSendReg method of Router interface
func (c *core) RouteSendReg(from etf.Pid, to gen.ProcessID, message etf.Term) error {
	if to.Node == c.nodename {
		// local route
		c.mutexNames.RLock()
		pid, ok := c.names[to.Name]
		c.mutexNames.RUnlock()
		if !ok {
			lib.Log("[%s] CORE route message by gen.ProcessID (local) %s failed. Unknown process", c.nodename, to)
			return lib.ErrProcessUnknown
		}
		lib.Log("[%s] CORE route message by gen.ProcessID (local) %s", c.nodename, to)
		return c.RouteSend(from, pid, message)
	}

	// do not allow to send from the alien node.
	if string(from.Node) != c.nodename {
		return lib.ErrSenderUnknown
	}

	// send to remote node
	c.mutexProcesses.RLock()
	p_from, exist := c.processes[from.ID]
	c.mutexProcesses.RUnlock()
	if !exist {
		lib.Log("[%s] CORE route message by gen.ProcessID (remote) %s failed. Unknown sender", c.nodename, to)
		return lib.ErrSenderUnknown
	}
	connection, err := c.getConnection(string(to.Node))
	if err != nil {
		return err
	}

	lib.Log("[%s] CORE route message by gen.ProcessID (remote) %s", c.nodename, to)
	return connection.SendReg(p_from, to, message)
}

// RouteSendAlias implements RouteSendAlias method of Router interface
func (c *core) RouteSendAlias(from etf.Pid, to etf.Alias, message etf.Term) error {

	if string(to.Node) == c.nodename {
		// local route by alias
		c.mutexAliases.RLock()
		process, ok := c.aliases[to]
		c.mutexAliases.RUnlock()
		if !ok {
			lib.Log("[%s] CORE route message by alias (local) %s failed. Unknown process", c.nodename, to)
			return lib.ErrProcessUnknown
		}
		lib.Log("[%s] CORE route message by alias (local) %s", c.nodename, to)
		return c.RouteSend(from, process.self, message)
	}

	// do not allow to send from the alien node. Proxy request must be used.
	if string(from.Node) != c.nodename {
		return lib.ErrSenderUnknown
	}

	// send to remote node
	c.mutexProcesses.RLock()
	p_from, exist := c.processes[from.ID]
	c.mutexProcesses.RUnlock()
	if !exist {
		lib.Log("[%s] CORE route message by alias (remote) %s failed. Unknown sender", c.nodename, to)
		return lib.ErrSenderUnknown
	}
	connection, err := c.getConnection(string(to.Node))
	if err != nil {
		return err
	}

	lib.Log("[%s] CORE route message by alias (remote) %s", c.nodename, to)
	return connection.SendAlias(p_from, to, message)
}

// RouteSpawnRequest
func (c *core) RouteSpawnRequest(node string, behaviorName string, request gen.RemoteSpawnRequest, args ...etf.Term) error {
	if node == c.nodename {
		// get connection for reply
		connection, err := c.getConnection(string(request.From.Node))
		if err != nil {
			return err
		}

		// check if we have registered behavior with given name
		b, err := c.RegisteredBehavior(remoteBehaviorGroup, behaviorName)
		if err != nil {
			return connection.SpawnReplyError(request.From, request.Ref, err)
		}

		// spawn new process
		process_opts := processOptions{}
		process_opts.Env = map[gen.EnvKey]interface{}{EnvKeyRemoteSpawn: request.Options}
		process, err_spawn := c.spawn(request.Options.Name, process_opts, b.Behavior, args...)

		// reply
		if err_spawn != nil {
			return connection.SpawnReplyError(request.From, request.Ref, err_spawn)
		}
		return connection.SpawnReply(request.From, request.Ref, process.Self())
	}

	connection, err := c.getConnection(node)
	if err != nil {
		return err
	}
	return connection.SpawnRequest(node, behaviorName, request, args...)
}

// RouteSpawnReply
func (c *core) RouteSpawnReply(to etf.Pid, ref etf.Ref, result etf.Term) error {
	process := c.processByPid(to)
	if process == nil {
		// seems process terminated
		return lib.ErrProcessTerminated
	}
	process.PutSyncReply(ref, result, nil)
	return nil
}

func (c *core) processByPid(pid etf.Pid) *process {
	c.mutexProcesses.RLock()
	defer c.mutexProcesses.RUnlock()
	if p, ok := c.processes[pid.ID]; ok && p.IsAlive() {
		return p
	}
	// unknown process
	return nil
}

func (c *core) coreStats() internalCoreStats {
	stats := internalCoreStats{}
	stats.totalProcesses = atomic.LoadUint64(&c.nextPID) - startPID
	stats.totalReferences = atomic.LoadUint64(&c.uniqID) - startUniqID

	c.mutexProcesses.RLock()
	stats.processes = len(c.processes)
	c.mutexProcesses.RUnlock()

	c.mutexAliases.RLock()
	stats.aliases = len(c.aliases)
	c.mutexAliases.RUnlock()

	c.mutexNames.RLock()
	stats.names = len(c.names)
	c.mutexNames.RUnlock()
	return stats
}<|MERGE_RESOLUTION|>--- conflicted
+++ resolved
@@ -388,12 +388,8 @@
 		c.mutexNames.Lock()
 		if _, exist := c.names[name]; exist {
 			c.mutexNames.Unlock()
-<<<<<<< HEAD
-			return nil, lib.ErrTaken
-=======
 			process.kill() // cancel context
 			return nil, ErrTaken
->>>>>>> d9bfaba8
 		}
 		c.names[name] = process.self
 		c.mutexNames.Unlock()
