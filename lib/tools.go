package lib

import (
	"bytes"
	"crypto/ecdsa"
	"crypto/elliptic"
	"crypto/rand"
	"crypto/tls"
	"crypto/x509"
	"crypto/x509/pkix"
	"encoding/hex"
	"encoding/pem"
	"flag"
	"fmt"
	"hash/crc32"
	"io"
	"log"
<<<<<<< HEAD
	"math/big"
=======
	"math"
>>>>>>> 1f2f28c8
	"sync"
	"time"
)

// Buffer
type Buffer struct {
	B        []byte
	original []byte
}

var (
	ergoTrace     = false
	ergoWarning   = false
	ergoNoRecover = false

	DefaultBufferLength = 16384
	buffers             = &sync.Pool{
		New: func() interface{} {
			b := &Buffer{
				B: make([]byte, 0, DefaultBufferLength),
			}
			b.original = b.B
			return b
		},
	}

	timers = &sync.Pool{
		New: func() interface{} {
			return time.NewTimer(time.Second * 5)
		},
	}

	ErrTooLarge = fmt.Errorf("Too large")

	CRC32Q = crc32.MakeTable(0xD5828281)
)

func init() {
	flag.BoolVar(&ergoTrace, "ergo.trace", false, "enable/disable extended debug info")
	flag.BoolVar(&ergoWarning, "ergo.warning", true, "enable/disable warning messages")
	flag.BoolVar(&ergoNoRecover, "ergo.norecover", false, "disable panic catching")
}

// Log
func Log(f string, a ...interface{}) {
	if ergoTrace {
		log.Printf(f, a...)
	}
}

// Warning
func Warning(f string, a ...interface{}) {
	if ergoWarning {
		log.Printf("WARNING! "+f, a...)
	}
}

// CatchPanic
func CatchPanic() bool {
	return ergoNoRecover == false
}

// TakeTimer
func TakeTimer() *time.Timer {
	return timers.Get().(*time.Timer)
}

// ReleaseTimer
func ReleaseTimer(t *time.Timer) {
	t.Stop()
	timers.Put(t)
}

// TakeBuffer
func TakeBuffer() *Buffer {
	return buffers.Get().(*Buffer)
}

// ReleaseBuffer
func ReleaseBuffer(b *Buffer) {
	c := cap(b.B)
	// cO := cap(b.original)
	// overlaps := c > 0 && cO > 0 && &(x[:c][c-1]) == &(y[:cO][cO-1])
	if c > DefaultBufferLength && c < 65536 {
		// reallocation happened. keep reallocated buffer as an original
		// if it doesn't exceed the size of 65K (we don't want to keep
		// too big slices)
		b.original = b.B[:0]
	}
	b.B = b.original[:0]
	buffers.Put(b)
}

// Reset
func (b *Buffer) Reset() {
	c := cap(b.B)
	if c > DefaultBufferLength && c < 65536 {
		b.original = b.B[:0]
	}
	// use the original start point of the slice
	b.B = b.original[:0]
}

// Set
func (b *Buffer) Set(v []byte) {
	b.B = append(b.B[:0], v...)
}

// AppendByte
func (b *Buffer) AppendByte(v byte) {
	b.B = append(b.B, v)
}

// Append
func (b *Buffer) Append(v []byte) {
	b.B = append(b.B, v...)
}

// String
func (b *Buffer) String() string {
	return string(b.B)
}

// Len
func (b *Buffer) Len() int {
	return len(b.B)
}

// WriteDataTo
func (b *Buffer) WriteDataTo(w io.Writer) error {
	l := len(b.B)
	if l == 0 {
		return nil
	}

	for {
		n, e := w.Write(b.B)
		if e != nil {
			return e
		}

		l -= n
		if l > 0 {
			continue
		}

		break
	}

	b.Reset()
	return nil
}

// ReadDataFrom
func (b *Buffer) ReadDataFrom(r io.Reader, limit int) (int, error) {
	capB := cap(b.B)
	lenB := len(b.B)
	if limit == 0 {
		limit = math.MaxInt
	}
	// if buffer becomes too large
	if lenB > limit {
		return 0, ErrTooLarge
	}
	if capB-lenB < capB>>1 {
		// less than (almost) 50% space left. increase capacity
		b.increase()
		capB = cap(b.B)
	}
	n, e := r.Read(b.B[lenB:capB])
	l := lenB + n
	b.B = b.B[:l]
	return n, e
}

func (b *Buffer) Write(v []byte) (n int, err error) {
	b.B = append(b.B, v...)
	return len(v), nil
}

func (b *Buffer) Read(v []byte) (n int, err error) {
	copy(v, b.B)
	return len(b.B), io.EOF
}

func (b *Buffer) increase() {
	cap1 := cap(b.B) * 8
	b1 := make([]byte, cap(b.B), cap1)
	copy(b1, b.B)
	b.B = b1
}

// Allocate
func (b *Buffer) Allocate(n int) {
	for {
		if cap(b.B) < n {
			b.increase()
			continue
		}
		b.B = b.B[:n]
		return
	}
}

// Extend
func (b *Buffer) Extend(n int) []byte {
	l := len(b.B)
	e := l + n
	for {
		if e > cap(b.B) {
			b.increase()
			continue
		}
		b.B = b.B[:e]
		return b.B[l:e]
	}
}

// RandomString
func RandomString(length int) string {
	buff := make([]byte, length/2)
	rand.Read(buff)
	return hex.EncodeToString(buff)
}

// GenerateSelfSignedCert
func GenerateSelfSignedCert(org string) (tls.Certificate, error) {
	var cert = tls.Certificate{}
	certPrivKey, err := ecdsa.GenerateKey(elliptic.P521(), rand.Reader)
	if err != nil {
		return cert, err
	}
	serialNumberLimit := new(big.Int).Lsh(big.NewInt(1), 128)
	serialNumber, err := rand.Int(rand.Reader, serialNumberLimit)
	if err != nil {
		return cert, err
	}

	template := x509.Certificate{
		SerialNumber: serialNumber,
		Subject: pkix.Name{
			Organization: []string{org},
		},
		NotBefore: time.Now(),
		NotAfter:  time.Now().Add(time.Hour * 24 * 365),
		IsCA:      true,

		KeyUsage:              x509.KeyUsageCertSign | x509.KeyUsageDigitalSignature,
		ExtKeyUsage:           []x509.ExtKeyUsage{x509.ExtKeyUsageServerAuth},
		BasicConstraintsValid: true,
	}

	certBytes, err1 := x509.CreateCertificate(rand.Reader, &template, &template,
		&certPrivKey.PublicKey, certPrivKey)
	if err1 != nil {
		return cert, err1
	}

	certPEM := new(bytes.Buffer)
	pem.Encode(certPEM, &pem.Block{
		Type:  "CERTIFICATE",
		Bytes: certBytes,
	})

	certPrivKeyPEM := new(bytes.Buffer)
	x509Encoded, _ := x509.MarshalECPrivateKey(certPrivKey)
	pem.Encode(certPrivKeyPEM, &pem.Block{
		Type:  "RSA PRIVATE KEY",
		Bytes: x509Encoded,
	})

	return tls.X509KeyPair(certPEM.Bytes(), certPrivKeyPEM.Bytes())
}<|MERGE_RESOLUTION|>--- conflicted
+++ resolved
@@ -15,11 +15,8 @@
 	"hash/crc32"
 	"io"
 	"log"
-<<<<<<< HEAD
+	"math"
 	"math/big"
-=======
-	"math"
->>>>>>> 1f2f28c8
 	"sync"
 	"time"
 )
