--- conflicted
+++ resolved
@@ -98,24 +98,14 @@
 
 // Behaviour interface contains methods you should implement to make own process behaviour
 type Behaviour interface {
-<<<<<<< HEAD
-	ProcessLoop(pcs procChannels, pd Process, args ...interface{})
-=======
-	ProcessLoop(n *Node, pid erl.Pid, pcs procChannels, pd Process, args ...interface{}) // method which implements control flow of process
+	ProcessLoop(pcs procChannels, pd Process, args ...interface{}) // method which implements control flow of process
+}
+
+// Process interface contains methods which should be implemented in each process
+type Process interface {
+	Behaviour() (behaviour Behaviour, options map[string]interface{}) // method returns Behaviour structure of process and options
 	setNode(node *Node)			// method set pointer to Node structure
 	setPid(pid erl.Pid)			// method set pid of started process
->>>>>>> c553ac44
-}
-
-// Process interface contains methods which should be implemented in each process
-type Process interface {
-<<<<<<< HEAD
-	Behaviour() (behaviour Behaviour, options map[string]interface{})
-	setNode(node *Node)
-	setPid(pid erl.Pid)
-=======
-	Behaviour() (behaviour Behaviour, options map[string]interface{}) // method returns Behaviour structure of process and options
->>>>>>> c553ac44
 }
 
 // NewNode create new node context with specified name and cookie string
