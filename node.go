--- conflicted
+++ resolved
@@ -208,12 +208,8 @@
 			if r := recover(); r != nil {
 				pc, fn, line, _ := runtime.Caller(2)
 				fmt.Printf("Warning: process recovered (name: %s) %v %#v at %s[%s:%d]\n",
-<<<<<<< HEAD
-					process.name, process.self, r, runtime.FuncForPC(pc).Name(), fn, line)
-=======
 					name, process.self, r, runtime.FuncForPC(pc).Name(), fn, line)
 
->>>>>>> dbd1981a
 				n.registrar.UnregisterProcess(pid)
 				n.monitor.ProcessTerminated(pid, name, "panic")
 				process.Kill()
