package tests

import (
	"fmt"
	"testing"
	"time"

	"github.com/ergo-services/ergo"
	"github.com/ergo-services/ergo/etf"
	"github.com/ergo-services/ergo/gen"
	"github.com/ergo-services/ergo/lib"
	"github.com/ergo-services/ergo/node"
)

const (
	defaultDispatcherBufferSize = 10000
	defaultAutoDemandCount      = 3
)

type StageProducerTest struct {
	gen.Stage
	value      chan interface{}
	dispatcher gen.StageDispatcherBehavior
}

type sendEvents struct {
	events etf.List
}
type cancelSubscription struct {
	subscription gen.StageSubscription
	reason       string
}

type demandRequest struct {
	subscription gen.StageSubscription
	count        uint
}
type newSubscription struct {
	producer etf.Term
	opts     gen.StageSubscribeOptions
}
type demandHandle struct {
	enable bool
}
type autoDemand struct {
	subscription gen.StageSubscription
	enable       bool
}

//
// a simple Stage Producer
//

func (gs *StageProducerTest) InitStage(process *gen.StageProcess, args ...etf.Term) (gen.StageOptions, error) {
	opts := gen.StageOptions{
		Dispatcher: gs.dispatcher,
	}
	return opts, nil
}
func (gs *StageProducerTest) HandleDemand(process *gen.StageProcess, subscription gen.StageSubscription, count uint) (etf.List, gen.StageStatus) {
	gs.value <- etf.Tuple{subscription, count}
	return nil, gen.StageStatusOK
}

func (gs *StageProducerTest) HandleSubscribe(process *gen.StageProcess, subscription gen.StageSubscription, options gen.StageSubscribeOptions) gen.StageStatus {
	gs.value <- subscription
	return gen.StageStatusOK
}
func (gs *StageProducerTest) HandleCancel(process *gen.StageProcess, subscription gen.StageSubscription, reason string) gen.StageStatus {
	gs.value <- etf.Tuple{"cancel", subscription}
	return gen.StageStatusOK
}

// add this callback only for the 'not a producer' case
func (gs *StageProducerTest) HandleCanceled(process *gen.StageProcess, subscription gen.StageSubscription, reason string) gen.StageStatus {
	gs.value <- etf.Tuple{"canceled", subscription, reason}
	return gen.StageStatusOK
}

func (s *StageProducerTest) SendEvents(p gen.Process, events etf.List) error {
	message := sendEvents{
		events: events,
	}
	_, err := p.Direct(message)
	return err
}

func (s *StageProducerTest) Cancel(p gen.Process, subscription gen.StageSubscription, reason string) error {
	message := cancelSubscription{
		subscription: subscription,
		reason:       reason,
	}
	_, err := p.Direct(message)
	return err
}
func (gs *StageProducerTest) Subscribe(p gen.Process, producer etf.Term, opts gen.StageSubscribeOptions) (gen.StageSubscription, error) {
	message := newSubscription{
		producer: producer,
		opts:     opts,
	}
	s, err := p.Direct(message)
	if err != nil {
		return gen.StageSubscription{}, err
	}
	return s.(gen.StageSubscription), nil
}

<<<<<<< HEAD
func (s *StageProducerTest) HandleStageDirect(process *gen.StageProcess, ref etf.Ref, message interface{}) (interface{}, gen.DirectStatus) {
=======
func (gs *StageProducerTest) SetDemandHandle(p gen.Process, enable bool) error {
	message := demandHandle{
		enable: enable,
	}
	_, err := p.Direct(message)
	if err != nil {
		return err
	}
	return nil
}
func (gs *StageProducerTest) SetAutoDemand(p gen.Process, subscription gen.StageSubscription, enable bool) error {
	message := autoDemand{
		subscription: subscription,
		enable:       enable,
	}
	_, err := p.Direct(message)
	if err != nil {
		return err
	}
	return nil
}

func (s *StageProducerTest) HandleStageDirect(process *gen.StageProcess, message interface{}) (interface{}, error) {
>>>>>>> cb9008d5
	switch m := message.(type) {
	case demandHandle:
		process.SetDemandHandle(m.enable)
		return nil, nil
	case newSubscription:
		return process.Subscribe(m.producer, m.opts)
	case sendEvents:
		process.SendEvents(m.events)
		return nil, nil

	case cancelSubscription:
		err := process.Cancel(m.subscription, m.reason)
		return nil, err
	case makeCall:
		return process.Call(m.to, m.message)
	case makeCast:
		return nil, process.Cast(m.to, m.message)

	default:
		return nil, lib.ErrUnsupportedRequest
	}
}

//
// a simple Stage Consumer
//
type StageConsumerTest struct {
	gen.Stage
	value chan interface{}
}

func (gs *StageConsumerTest) InitStage(process *gen.StageProcess, args ...etf.Term) (gen.StageOptions, error) {
	return gen.StageOptions{}, nil
}
func (gs *StageConsumerTest) HandleEvents(process *gen.StageProcess, subscription gen.StageSubscription, events etf.List) gen.StageStatus {
	gs.value <- etf.Tuple{"events", subscription, events}
	return gen.StageStatusOK
}
func (gs *StageConsumerTest) HandleSubscribed(process *gen.StageProcess, subscription gen.StageSubscription, opts gen.StageSubscribeOptions) (bool, gen.StageStatus) {
	gs.value <- subscription
	return opts.ManualDemand, gen.StageStatusOK
}
func (gs *StageConsumerTest) HandleCanceled(process *gen.StageProcess, subscription gen.StageSubscription, reason string) gen.StageStatus {
	gs.value <- etf.Tuple{"canceled", subscription, reason}
	return gen.StageStatusOK
}
func (gs *StageConsumerTest) HandleStageCall(process *gen.StageProcess, from gen.ServerFrom, message etf.Term) (etf.Term, gen.ServerStatus) {
	gs.value <- message
	return "ok", gen.ServerStatusOK
}
func (gs *StageConsumerTest) HandleStageCast(process *gen.StageProcess, message etf.Term) gen.ServerStatus {
	gs.value <- message
	return gen.ServerStatusOK
}
func (gs *StageConsumerTest) HandleStageInfo(process *gen.StageProcess, message etf.Term) gen.ServerStatus {
	gs.value <- message
	return gen.ServerStatusOK
}

func (s *StageConsumerTest) HandleStageDirect(p *gen.StageProcess, ref etf.Ref, message interface{}) (interface{}, gen.DirectStatus) {
	switch m := message.(type) {
	case newSubscription:
		return p.Subscribe(m.producer, m.opts)
	case demandRequest:
		err := p.Ask(m.subscription, m.count)
		return nil, err
	case autoDemand:
		err := p.SetAutoDemand(m.subscription, m.enable)
		return nil, err

	case cancelSubscription:
		err := p.Cancel(m.subscription, m.reason)
		return nil, err
	case makeCall:
		return p.Call(m.to, m.message)
	case makeCast:
		return nil, p.Cast(m.to, m.message)
	}
	return nil, lib.ErrUnsupportedRequest
}

func (s *StageConsumerTest) HandleStageTerminate(p *gen.StageProcess, reason string) {
	//fmt.Println("StageConsumerTest process terminated with reason", reason)
}

func (gs *StageConsumerTest) SetAutoDemand(p gen.Process, subscription gen.StageSubscription, enable bool) error {
	message := autoDemand{
		subscription: subscription,
		enable:       enable,
	}
	_, err := p.Direct(message)
	if err != nil {
		return err
	}
	return nil
}

func (gs *StageConsumerTest) Subscribe(p gen.Process, producer etf.Term, opts gen.StageSubscribeOptions) (gen.StageSubscription, error) {
	message := newSubscription{
		producer: producer,
		opts:     opts,
	}
	s, err := p.Direct(message)
	if err != nil {
		return gen.StageSubscription{}, err
	}
	return s.(gen.StageSubscription), nil
}

func (s *StageConsumerTest) Cancel(p gen.Process, subscription gen.StageSubscription, reason string) error {
	message := cancelSubscription{
		subscription: subscription,
		reason:       reason,
	}
	_, err := p.Direct(message)
	return err
}

func (s *StageConsumerTest) Ask(p gen.Process, subscription gen.StageSubscription, count uint) error {
	message := demandRequest{
		subscription: subscription,
		count:        count,
	}
	_, err := p.Direct(message)
	return err
}

func TestStageSimple(t *testing.T) {

	fmt.Printf("\n=== Test StageSimple\n")
	fmt.Printf("Starting node: nodeStageSimple01@localhost...")

	node, _ := ergo.StartNode("nodeStageSimple01@localhost", "cookies", node.Options{})

	if node == nil {
		t.Fatal("can't start node")
		return
	}
	fmt.Println("OK")

	producer := &StageProducerTest{
		value: make(chan interface{}, 2),
	}
	consumer := &StageConsumerTest{
		value: make(chan interface{}, 2),
	}
	//	producerProcess, _ :=
	fmt.Printf("... starting Producer and Consumer processes: ")
	producerProcess, errP := node.Spawn("stageProducer", gen.ProcessOptions{}, producer, nil)
	if errP != nil {
		t.Fatal(errP)
	}
	consumerProcess, errC := node.Spawn("stageConsumer", gen.ProcessOptions{}, consumer, nil)
	if errC != nil {
		t.Fatal(errC)
	}
	fmt.Println("OK")

	subOpts := gen.StageSubscribeOptions{
		MinDemand:    4,
		MaxDemand:    5,
		ManualDemand: true,
		// use Temporary to keep this process running
		Cancel: gen.StageCancelTemporary,
	}

	// case 1: subscribe
	fmt.Println("Subscribing/resubscribing/cancelation:")
	sub, _ := consumer.Subscribe(consumerProcess, "stageProducer", subOpts)
	fmt.Printf("... Producer handled subscription request from Consumer: ")
	waitForResultWithValue(t, producer.value, sub)
	fmt.Printf("... Consumer handled subscription confirmation from Producer: ")
	waitForResultWithValue(t, consumer.value, sub)
	// case 2: subscribe one more time (prev subscription should be canceled automatically)
	fmt.Printf("... Consumer subscribes to Producer without cancelation previous subscription: ")
	sub1, _ := consumer.Subscribe(consumerProcess, "stageProducer", subOpts)
	fmt.Println("OK")
	// previous subscription should be canceled
	fmt.Printf("... Producer canceled previous subscription and handled the new subscription request from Consumer: ")
	waitForResultWithValue(t, producer.value, sub1)
	fmt.Printf("... Consumer handled cancelation and subscription confirmation from Producer: ")
	waitForResultWithMultiValue(t, consumer.value, etf.List{sub1, etf.Tuple{"canceled", sub, "resubscribed"}})

	fmt.Printf("... Consumer invokes Cancel subscription explicitly:")
	if err := consumer.Cancel(consumerProcess, sub1, "normal"); err != nil {
		t.Fatal(err)
	}
	fmt.Println("OK")
	fmt.Printf("... Producer handled cancelation request from Consumer: ")
	waitForResultWithValue(t, producer.value, etf.Tuple{"cancel", sub1})
	fmt.Printf("... Consumer handled cancelation confirmation from Producer: ")
	waitForResultWithValue(t, consumer.value, etf.Tuple{"canceled", sub1, "normal"})

	fmt.Println("make another subscription for the testing of explicit cancelation from the Producer side")
	sub2, _ := consumer.Subscribe(consumerProcess, "stageProducer", subOpts)
	fmt.Printf("... Producer handled subscription request from Consumer: ")
	waitForResultWithValue(t, producer.value, sub2)
	fmt.Printf("... Consumer handled subscription confirmation from Producer: ")
	waitForResultWithValue(t, consumer.value, sub2)
	if err := producer.Cancel(producerProcess, sub2, "normal"); err != nil {
		t.Fatal(err)
	}
	fmt.Printf("... Producer handled cancelation request from itself: ")
	waitForResultWithValue(t, producer.value, etf.Tuple{"cancel", sub2})
	fmt.Printf("... Consumer handled cancelation confirmation from Producer: ")
	waitForResultWithValue(t, consumer.value, etf.Tuple{"canceled", sub2, "normal"})
	waitForTimeout(t, producer.value)
	waitForTimeout(t, consumer.value)

	// case 3:
	fmt.Printf("... trying to subscribe on Consumer (should fail with error 'not a producer'): ")
	// let's subscribe using Pid instead of registered name "stageConsumer"
	sub3, _ := producer.Subscribe(producerProcess, consumerProcess.Self(), subOpts)
	waitForResultWithValue(t, producer.value, etf.Tuple{"canceled", sub3, "not a producer"})

	// case 4: invoking Server callbacks
	fmt.Printf("... Invoking Server's callback handlers HandleStageCall: ")
	call := makeCall{
		to:      "stageConsumer",
		message: "test call",
	}
	if _, err := producerProcess.Direct(call); err != nil {
		t.Fatal(err)
	}
	waitForResultWithValue(t, consumer.value, "test call")
	fmt.Printf("... Invoking Server's callback handlers HandleStageCast: ")
	cast := makeCast{
		to:      "stageConsumer",
		message: "test cast",
	}
	producerProcess.Direct(cast)
	waitForResultWithValue(t, consumer.value, "test cast")
	fmt.Printf("... Invoking Server's callback handlers HandleStageInfo: ")
	producerProcess.Send("stageConsumer", "test info")
	waitForResultWithValue(t, consumer.value, "test info")

	// case 5:
	//    - subscribe, ask and send events
	//    - resubscribe with updated min/max, ask and send events
	//    keep this subscription for the next case
	subOpts.MinDemand = 2
	subOpts.MaxDemand = 4
	subOpts.ManualDemand = true
	fmt.Println("make yet another subscription for the testing subscribe/ask/send_events")
	sub4, _ := consumer.Subscribe(consumerProcess, producerProcess.Self(), subOpts)
	fmt.Printf("... Producer handled subscription request from Consumer: ")
	waitForResultWithValue(t, producer.value, sub4)
	fmt.Printf("... Consumer handled subscription confirmation from Producer: ")
	waitForResultWithValue(t, consumer.value, sub4)
	fmt.Printf("... Consumer sent 'Ask' request with count = 1 (min 2, max 4) : ")
	consumer.Ask(consumerProcess, sub4, 1)
	waitForResultWithValue(t, producer.value, etf.Tuple{sub4, uint(1)})
	waitForTimeout(t, consumer.value) // shouldn't receive anything here
	events := etf.List{
		"a", "b", "c", "d", "e",
	}
	fmt.Printf("... Consumer sent 'Ask' request with count = 4 (min 2, max 4) : ")
	consumer.Ask(consumerProcess, sub4, 4)
	waitForResultWithValue(t, producer.value, etf.Tuple{sub4, uint(4)})
	fmt.Printf("... Producer sent 5 events. Consumer should receive 4: ")
	producer.SendEvents(producerProcess, events)
	expected := etf.Tuple{"events", sub4, events[0:4]}
	waitForResultWithValue(t, consumer.value, expected)
	events = etf.List{
		"f",
	}
	fmt.Printf("... Producer sent 1 event. Consumer shouldn't receive anything until make yet another 'Ask' request: ")
	producer.SendEvents(producerProcess, events)
	waitForTimeout(t, consumer.value) // shouldn't receive anything here
	fmt.Println("OK")
	fmt.Printf("1... Consumer sent 'Ask' request with count = 1 (min 2, max 4) : ")
	if err := consumer.Ask(consumerProcess, sub4, 1); err != nil {
		t.Fatal(err)
	}
	waitForResultWithValue(t, producer.value, etf.Tuple{sub4, uint(1)})
	fmt.Printf("... Consumer should receive 2 events: ")
	expected = etf.Tuple{"events", sub4, etf.List{"e", "f"}}
	waitForResultWithValue(t, consumer.value, expected)

	// case 6:
	//    - ask, disable forwarding, send events, ask, enable forwarding
	//    keep this subscription for the next case

	fmt.Printf("... Disable handling demand on Producer: ")
	if err := producer.SetDemandHandle(producerProcess, false); err != nil {
		t.Fatal(err)
	}
	fmt.Println("OK")
	fmt.Printf("... Consumer sent 'Ask' request with count = 1 (min 2, max 4). Stage shouldn't call HandleDemand : ")
	consumer.Ask(consumerProcess, sub4, 1)
	waitForTimeout(t, producer.value) // shouldn't receive anything here
	fmt.Println("OK")

	events = etf.List{
		"a", "b", "c", "d", "e", "f", "g", "h", "1", "2",
	}
	producer.SendEvents(producerProcess, events)
	fmt.Printf("... Producer sent 10 events. Dispatcher should keep them all since demand was buffered: ")
	waitForTimeout(t, consumer.value) // shouldn't receive anything here
	fmt.Println("OK")
	fmt.Printf("... Consumer sent yet another 'Ask'. Stage shouldn't call HandleDemand as well: ")
	consumer.Ask(consumerProcess, sub4, 9)
	waitForTimeout(t, producer.value) // shouldn't receive anything here
	fmt.Println("OK")

	fmt.Printf("... Enable handling demand on Producer: ")
	if err := producer.SetDemandHandle(producerProcess, true); err != nil {
		t.Fatal(err)
	}
	fmt.Println("OK")
	fmt.Printf("... Producer should receive demands count =1 and count =9: ")
	expected1 := etf.Tuple{sub4, uint(1)}
	expected2 := etf.Tuple{sub4, uint(9)}
	waitForResultWithMultiValue(t, producer.value, etf.List{expected1, expected2})
	fmt.Printf("... Customer should receive 3 messages with 4, 4 and 2 events: ")
	expected1 = etf.Tuple{"events", sub4, etf.List{"a", "b", "c", "d"}}
	expected2 = etf.Tuple{"events", sub4, etf.List{"e", "f", "g", "h"}}
	expected3 := etf.Tuple{"events", sub4, etf.List{"1", "2"}}
	waitForResultWithMultiValue(t, consumer.value, etf.List{expected1, expected2, expected3})

	waitForTimeout(t, consumer.value) // shouldn't receive anything here
	waitForTimeout(t, producer.value) // shouldn't receive anything here

	// case 7:
	//    - enable auto demand, send events, try to ask (should get error), disable auto demands
	fmt.Printf("... Enable AutoDemand on the Producer (should fail): ")
	if err := producer.SetAutoDemand(producerProcess, sub4, true); err == nil {
		t.Fatal("should fail here")
	}
	fmt.Println("OK")
	fmt.Printf("... Enable AutoDemand on the Consumer. Producer should receive demand with count %d: ", defaultAutoDemandCount)
	if err := consumer.SetAutoDemand(consumerProcess, sub4, true); err != nil {
		t.Fatal(err)
	}
	waitForResultWithValue(t, producer.value, etf.Tuple{sub4, subOpts.MaxDemand})
	fmt.Printf("... Customer sent 'Ask' request (should fail): ")
	if err := consumer.Ask(consumerProcess, sub4, 2); err == nil {
		t.Fatal("should fail here")
	}
	fmt.Println("OK")
	events = etf.List{
		"a", "b", "c", "d", "e",
	}
	producer.SendEvents(producerProcess, events)
	fmt.Printf("... Producer sent 5 events. Consumer should receive 4. Demands counter = 2 now: ")
	expected = etf.Tuple{"events", sub4, etf.List{"a", "b", "c", "d"}}
	waitForResultWithValue(t, consumer.value, expected)
	fmt.Printf("... Consumer should send auto demand with count %d: ", subOpts.MaxDemand)
	waitForResultWithValue(t, producer.value, etf.Tuple{sub4, subOpts.MaxDemand})

	node.Stop()
}

func TestStageDistributed(t *testing.T) {
	fmt.Printf("\n=== Test StageDistributed\n")
	fmt.Printf("Starting node: nodeStageDistributed01@localhost...")
	node1, _ := ergo.StartNode("nodeStageDistributed01@localhost", "cookies", node.Options{})
	if node1 == nil {
		t.Fatal("can't start node")
		return
	}
	fmt.Println("OK")
	fmt.Printf("Starting node: nodeStageDistributed02@localhost...")
	node2, _ := ergo.StartNode("nodeStageDistributed02@localhost", "cookies", node.Options{})
	if node2 == nil {
		t.Fatal("can't start node")
		return
	}
	fmt.Println("OK")

	producer := &StageProducerTest{
		value: make(chan interface{}, 2),
	}
	consumer := &StageConsumerTest{
		value: make(chan interface{}, 2),
	}
	fmt.Printf("... starting Producer and Consumer processes: ")
	producerProcess, errP := node1.Spawn("stageProducer", gen.ProcessOptions{}, producer, nil)
	if errP != nil {
		t.Fatal(errP)
	}
	consumerProcess, errC := node2.Spawn("stageConsumer", gen.ProcessOptions{}, consumer, nil)
	if errC != nil {
		t.Fatal(errC)
	}
	fmt.Println("OK")
	subOpts := gen.StageSubscribeOptions{
		MinDemand:    2,
		MaxDemand:    4,
		ManualDemand: true,
		// use Temporary to keep this process running
		Cancel: gen.StageCancelTemporary,
	}
	fmt.Println("Consumer@node2 subscribes on Producer@node1: ")
	sub, _ := consumer.Subscribe(consumerProcess, gen.ProcessID{Name: "stageProducer", Node: "nodeStageDistributed01@localhost"}, subOpts)
	fmt.Printf("... Producer@node1 handled subscription request from Consumer@node2: ")
	waitForResultWithValue(t, producer.value, sub)
	fmt.Printf("... Consumer@node2 handled subscription confirmation from Producer@node1: ")
	waitForResultWithValue(t, consumer.value, sub)

	fmt.Printf("... Consumer@node2 sent 'Ask' request with count = 4 (min 2, max 4) : ")
	if err := consumer.Ask(consumerProcess, sub, 4); err != nil {
		t.Fatal(err)
	}
	waitForResultWithValue(t, producer.value, etf.Tuple{sub, uint(4)})
	waitForTimeout(t, consumer.value) // shouldn't receive anything here
	events := etf.List{
		"a", "b", "c", "d", "e",
	}
	fmt.Printf("... Producer@node1 sent 5 events. Consumer@node2 should receive 4: ")
	producer.SendEvents(producerProcess, events)
	expected := etf.Tuple{"events", sub, events[0:4]}
	waitForResultWithValue(t, consumer.value, expected)

	producerProcess.Kill()
	fmt.Printf("... Producer process killed. Consumer should receive 'canceled' with reason 'kill': ")
	waitForResultWithValue(t, consumer.value, etf.Tuple{"canceled", sub, "kill"})
	if !consumerProcess.IsAlive() {
		t.Fatal("Consumer process should be alive here")
	}

	// case 2: StageCancelTransient

	fmt.Printf("... Starting Producer process (test StageCancelTransient) : ")
	producerProcess1, errP1 := node1.Spawn("stageProducer", gen.ProcessOptions{}, producer, nil)
	if errP1 != nil {
		t.Fatal(errP1)
	}
	fmt.Println("OK")

	subOpts.Cancel = gen.StageCancelTransient
	sub1, _ := consumer.Subscribe(consumerProcess, gen.ProcessID{Name: "stageProducer", Node: "nodeStageDistributed01@localhost"}, subOpts)
	fmt.Printf("... Producer@node1 handled subscription request from Consumer@node2: ")
	waitForResultWithValue(t, producer.value, sub1)
	fmt.Printf("... Consumer@node2 handled subscription confirmation from Producer@node1 (StageCancelTransient): ")
	waitForResultWithValue(t, consumer.value, sub1)

	producerProcess1.Kill()
	if err := producerProcess1.WaitWithTimeout(500 * time.Millisecond); err != nil {
		t.Fatal(err)
	}
	fmt.Printf("... Producer process killed. Consumer should receive 'canceled' with reason 'kill': ")
	waitForResultWithValue(t, consumer.value, etf.Tuple{"canceled", sub1, "kill"})
	fmt.Printf("... Consumer process should be terminated due to reason 'kill': ")
	if err := consumerProcess.WaitWithTimeout(500 * time.Millisecond); err != nil {
		t.Fatal(err)
	}
	fmt.Println("OK")

	// case 3: StageCancelPermanent

	fmt.Printf("... Starting Producer process (test StageCancelPermanent) : ")
	producerProcess2, errP2 := node1.Spawn("stageProducer", gen.ProcessOptions{}, producer, nil)
	if errP2 != nil {
		t.Fatal(errP2)
	}
	consumerProcess1, errC := node2.Spawn("stageConsumer", gen.ProcessOptions{}, consumer, nil)
	if errC != nil {
		t.Fatal(errC)
	}
	fmt.Println("OK")

	subOpts.Cancel = gen.StageCancelPermanent
	sub2, _ := consumer.Subscribe(consumerProcess1, gen.ProcessID{Name: "stageProducer", Node: "nodeStageDistributed01@localhost"}, subOpts)
	fmt.Printf("... Producer@node1 handled subscription request from Consumer@node2: ")
	waitForResultWithValue(t, producer.value, sub2)
	fmt.Printf("... Consumer@node2 handled subscription confirmation from Producer@node1 (StageCancelPermanent): ")
	waitForResultWithValue(t, consumer.value, sub2)

	producerProcess2.Exit("normal")
	if err := producerProcess2.WaitWithTimeout(500 * time.Millisecond); err != nil {
		t.Fatal(err)
	}
	fmt.Printf("... Producer process terminated normally. Consumer should receive 'canceled' with reason 'normal': ")
	waitForResultWithValue(t, consumer.value, etf.Tuple{"canceled", sub2, "normal"})
	fmt.Printf("... Consumer process should be terminated due to StageCancelPermanent mode: ")
	if err := consumerProcess1.WaitWithTimeout(500 * time.Millisecond); err != nil {
		t.Fatal(err)
	}
	fmt.Println("OK")

	// case 4: Cancel on producer's node termination
	fmt.Printf("... Starting Producer process (test cancel on node termination) : ")
	_, errP3 := node1.Spawn("stageProducer", gen.ProcessOptions{}, producer, nil)
	if errP3 != nil {
		t.Fatal(errP3)
	}
	consumerProcess2, errC := node2.Spawn("stageConsumer", gen.ProcessOptions{}, consumer, nil)
	if errC != nil {
		t.Fatal(errC)
	}
	fmt.Println("OK")
	subOpts.Cancel = gen.StageCancelTemporary
	sub3, err := consumer.Subscribe(consumerProcess2, gen.ProcessID{Name: "stageProducer", Node: "nodeStageDistributed01@localhost"}, subOpts)
	if err != nil {
		t.Fatal(err)
	}
	fmt.Printf("... Producer@node1 handled subscription request from Consumer@node2: ")
	waitForResultWithValue(t, producer.value, sub3)
	fmt.Printf("... Consumer@node2 handled subscription confirmation from Producer@node1 (StageCancelTemporary): ")
	waitForResultWithValue(t, consumer.value, sub3)

	node2.Disconnect(node1.Name())
	node1.Stop()
	fmt.Printf("... Stopping node1: ")
	if err := node1.WaitWithTimeout(1000 * time.Millisecond); err != nil {
		t.Fatal(err)
	}
	fmt.Println("OK")
	waitForResultWithValue(t, consumer.value, etf.Tuple{"canceled", sub3, "noconnection"})

	node2.Stop()
}

func TestStageDispatcherDemand(t *testing.T) {
	fmt.Printf("\n=== Test StageDispatcherDemand\n")
	fmt.Printf("Starting node: StageDispatcherDemand@localhost...")
	node, _ := ergo.StartNode("StageDispatcherDemand@localhost", "cookies", node.Options{})
	if node == nil {
		t.Fatal("can't start node")
		return
	}
	fmt.Println("OK")

	subOpts := gen.StageSubscribeOptions{
		MinDemand: 4,
		MaxDemand: 4,
	}

	producer := &StageProducerTest{
		value: make(chan interface{}, 2),
		// StageDispatcherDemand - this is default dispatcher, so we shouldn't create it explicitly
		// dispatcher: CreateStageDispatcherDemand(),
	}
	consumer := &StageConsumerTest{
		value: make(chan interface{}, 2),
	}
	fmt.Printf("... starting Producer (StageDispatcherDemand): ")
	producerProcess, errP := node.Spawn("stageProducer", gen.ProcessOptions{}, producer, nil)
	if errP != nil {
		t.Fatal(errP)
	}
	fmt.Println("OK")
	fmt.Printf("... starting Consumer1: ")
	consumer1Process, errC1 := node.Spawn("stageConsumer1", gen.ProcessOptions{}, consumer, nil)
	if errC1 != nil {
		t.Fatal(errC1)
	}
	fmt.Println("OK")
	sub1, _ := consumer.Subscribe(consumer1Process, "stageProducer", subOpts)
	fmt.Printf("... Producer handled subscription request from Consumer1: ")
	expected1 := etf.Tuple{sub1, uint(subOpts.MaxDemand)}
	expected2 := sub1
	waitForResultWithMultiValue(t, producer.value, etf.List{expected1, expected2})

	fmt.Printf("... Consumer1 handled subscription confirmation from Producer: ")
	waitForResultWithValue(t, consumer.value, sub1)

	fmt.Printf("... starting Consumer2: ")
	consumer2Process, errC2 := node.Spawn("stageConsumer2", gen.ProcessOptions{}, consumer, nil)
	if errC2 != nil {
		t.Fatal(errC2)
	}
	fmt.Println("OK")
	sub2, _ := consumer.Subscribe(consumer2Process, "stageProducer", subOpts)
	fmt.Printf("... Producer handled subscription request from Consumer2: ")
	expected1 = etf.Tuple{sub2, uint(subOpts.MaxDemand)}
	expected2 = sub2
	waitForResultWithMultiValue(t, producer.value, etf.List{expected1, expected2})
	fmt.Printf("... Consumer2 handled subscription confirmation from Producer: ")
	waitForResultWithValue(t, consumer.value, sub2)

	fmt.Printf("... starting Consumer3: ")
	consumer3Process, errC3 := node.Spawn("stageConsumer3", gen.ProcessOptions{}, consumer, nil)
	if errC3 != nil {
		t.Fatal(errC3)
	}
	fmt.Println("OK")
	sub3, _ := consumer.Subscribe(consumer3Process, "stageProducer", subOpts)
	fmt.Printf("... Producer handled subscription request from Consumer3: ")
	expected1 = etf.Tuple{sub3, uint(subOpts.MaxDemand)}
	expected2 = sub3
	waitForResultWithMultiValue(t, producer.value, etf.List{expected1, expected2})
	fmt.Printf("... Consumer3 handled subscription confirmation from Producer: ")
	waitForResultWithValue(t, consumer.value, sub3)

	fmt.Printf("... Producer sent 5 events. Consumer1 should receive 4: ")
	events := etf.List{
		"a", "b", "c", "d", "e",
	}
	producer.SendEvents(producerProcess, events)
	expected := etf.Tuple{"events", sub1, events[0:4]}
	waitForResultWithValue(t, consumer.value, expected)

	fmt.Printf("... Producer sent 5 events. Consumer2 should receive 4: ")
	events = etf.List{
		"f", "g", "h", "1", "2",
	}
	producer.SendEvents(producerProcess, events)
	expected = etf.Tuple{"events", sub2, etf.List{"e", "f", "g", "h"}}
	waitForResultWithValue(t, consumer.value, expected)

	fmt.Printf("... Producer sent 2 events. Consumer3 should receive 4: ")
	events = etf.List{
		"3", "4",
	}
	producer.SendEvents(producerProcess, events)
	expected = etf.Tuple{"events", sub3, etf.List{"1", "2", "3", "4"}}
	waitForResultWithValue(t, consumer.value, expected)

	node.Stop()
}

func TestStageDispatcherBroadcast(t *testing.T) {
	fmt.Printf("\n=== Test StageDispatcherBroadcast\n")
	fmt.Printf("Starting node: StageDispatcherBroadcast@localhost...")
	node, _ := ergo.StartNode("StageDispatcherBroadcast@localhost", "cookies", node.Options{})
	if node == nil {
		t.Fatal("can't start node")
		return
	}
	fmt.Println("OK")

	subOpts := gen.StageSubscribeOptions{
		MinDemand: 4,
		MaxDemand: 4,
	}

	producer := &StageProducerTest{
		value:      make(chan interface{}, 2),
		dispatcher: gen.CreateStageDispatcherBroadcast(),
	}
	consumer1 := &StageConsumerTest{
		value: make(chan interface{}, 2),
	}
	consumer2 := &StageConsumerTest{
		value: make(chan interface{}, 2),
	}
	consumer3 := &StageConsumerTest{
		value: make(chan interface{}, 2),
	}
	fmt.Printf("... starting Producer (StageDispatcherBroadcast): ")
	producerProcess, errP := node.Spawn("stageProducer", gen.ProcessOptions{}, producer, nil)
	if errP != nil {
		t.Fatal(errP)
	}
	fmt.Println("OK")
	fmt.Printf("... starting Consumer1: ")
	consumer1Process, errC1 := node.Spawn("stageConsumer1", gen.ProcessOptions{}, consumer1, nil)
	if errC1 != nil {
		t.Fatal(errC1)
	}
	fmt.Println("OK")
	sub1, _ := consumer1.Subscribe(consumer1Process, "stageProducer", subOpts)
	fmt.Printf("... Producer handled subscription request from Consumer1: ")
	expected1 := etf.Tuple{sub1, uint(subOpts.MaxDemand)}
	expected2 := sub1
	waitForResultWithMultiValue(t, producer.value, etf.List{expected1, expected2})

	fmt.Printf("... Consumer1 handled subscription confirmation from Producer: ")
	waitForResultWithValue(t, consumer1.value, sub1)

	fmt.Printf("... starting Consumer2: ")
	consumer2Process, errC2 := node.Spawn("stageConsumer2", gen.ProcessOptions{}, consumer2, nil)
	if errC2 != nil {
		t.Fatal(errC2)
	}
	fmt.Println("OK")
	sub2, _ := consumer2.Subscribe(consumer2Process, "stageProducer", subOpts)
	fmt.Printf("... Producer handled subscription request from Consumer2: ")
	expected1 = etf.Tuple{sub2, uint(subOpts.MaxDemand)}
	expected2 = sub2
	waitForResultWithMultiValue(t, producer.value, etf.List{expected1, expected2})
	fmt.Printf("... Consumer2 handled subscription confirmation from Producer: ")
	waitForResultWithValue(t, consumer2.value, sub2)

	fmt.Printf("... starting Consumer3: ")
	consumer3Process, errC3 := node.Spawn("stageConsumer3", gen.ProcessOptions{}, consumer3, nil)
	if errC3 != nil {
		t.Fatal(errC3)
	}
	fmt.Println("OK")
	sub3, _ := consumer3.Subscribe(consumer3Process, "stageProducer", subOpts)
	fmt.Printf("... Producer handled subscription request from Consumer3: ")
	expected1 = etf.Tuple{sub3, uint(subOpts.MaxDemand)}
	expected2 = sub3
	waitForResultWithMultiValue(t, producer.value, etf.List{expected1, expected2})
	fmt.Printf("... Consumer3 handled subscription confirmation from Producer: ")
	waitForResultWithValue(t, consumer3.value, sub3)

	fmt.Printf("... Producer sent 5 events:  ")
	events := etf.List{
		"a", "b", "c", "d", "e",
	}
	producer.SendEvents(producerProcess, events)
	fmt.Println("OK")
	exp1 := etf.Tuple{"events", sub1, events[0:4]}
	fmt.Printf("... Consumer1 should receive 4: ")
	waitForResultWithValue(t, consumer1.value, exp1)
	exp2 := etf.Tuple{"events", sub2, events[0:4]}
	fmt.Printf("... Consumer2 should receive 4: ")
	waitForResultWithValue(t, consumer2.value, exp2)
	exp3 := etf.Tuple{"events", sub3, events[0:4]}
	fmt.Printf("... Consumer2 should receive 4: ")
	waitForResultWithValue(t, consumer3.value, exp3)

	node.Stop()

}

func TestStageDispatcherPartition(t *testing.T) {
	fmt.Printf("\n=== Test StageDispatcherPartition\n")
	fmt.Printf("Starting node: StageDispatcherPartition@localhost...")
	node, _ := ergo.StartNode("StageDispatcherPartition@localhost", "cookies", node.Options{})
	if node == nil {
		t.Fatal("can't start node")
		return
	}
	fmt.Println("OK")

	subOpts1 := gen.StageSubscribeOptions{
		MinDemand: 3,
		MaxDemand: 4,
		Partition: 0,
	}
	subOpts2 := gen.StageSubscribeOptions{
		MinDemand: 3,
		MaxDemand: 4,
		Partition: 1,
	}
	subOpts3 := gen.StageSubscribeOptions{
		MinDemand: 3,
		MaxDemand: 4,
		Partition: 2,
	}

	hash := func(t etf.Term) int {
		i, ok := t.(int)
		if !ok {
			// filtering out
			return -1
		}

		if i > 1000 {
			return 2
		}
		if i > 100 {
			return 1
		}
		return 0
	}

	producer := &StageProducerTest{
		value:      make(chan interface{}, 2),
		dispatcher: gen.CreateStageDispatcherPartition(3, hash),
	}
	consumer1 := &StageConsumerTest{
		value: make(chan interface{}, 2),
	}
	consumer2 := &StageConsumerTest{
		value: make(chan interface{}, 2),
	}
	consumer3 := &StageConsumerTest{
		value: make(chan interface{}, 2),
	}

	fmt.Printf("... starting Producer (StageDispatcherPartition): ")
	producerProcess, errP := node.Spawn("stageProducer", gen.ProcessOptions{}, producer, nil)
	if errP != nil {
		t.Fatal(errP)
	}
	fmt.Println("OK")
	fmt.Printf("... starting Consumer1: ")
	consumer1Process, errC1 := node.Spawn("stageConsumer1", gen.ProcessOptions{}, consumer1, nil)
	if errC1 != nil {
		t.Fatal(errC1)
	}
	fmt.Println("OK")
	sub1, _ := consumer1.Subscribe(consumer1Process, "stageProducer", subOpts1)
	fmt.Printf("... Producer handled subscription request from Consumer1: ")
	expected1 := etf.Tuple{sub1, uint(subOpts1.MaxDemand)}
	expected2 := sub1
	waitForResultWithMultiValue(t, producer.value, etf.List{expected1, expected2})

	fmt.Printf("... Consumer1 handled subscription confirmation from Producer: ")
	waitForResultWithValue(t, consumer1.value, sub1)

	fmt.Printf("... starting Consumer2: ")
	consumer2Process, errC2 := node.Spawn("stageConsumer2", gen.ProcessOptions{}, consumer2, nil)
	if errC2 != nil {
		t.Fatal(errC2)
	}
	fmt.Println("OK")
	sub2, _ := consumer2.Subscribe(consumer2Process, "stageProducer", subOpts2)
	fmt.Printf("... Producer handled subscription request from Consumer2: ")
	expected1 = etf.Tuple{sub2, uint(subOpts2.MaxDemand)}
	expected2 = sub2
	waitForResultWithMultiValue(t, producer.value, etf.List{expected1, expected2})
	fmt.Printf("... Consumer2 handled subscription confirmation from Producer: ")
	waitForResultWithValue(t, consumer2.value, sub2)

	fmt.Printf("... starting Consumer3: ")
	consumer3Process, errC3 := node.Spawn("stageConsumer3", gen.ProcessOptions{}, consumer3, nil)
	if errC3 != nil {
		t.Fatal(errC3)
	}
	fmt.Println("OK")
	sub3, _ := consumer3.Subscribe(consumer3Process, "stageProducer", subOpts3)
	fmt.Printf("... Producer handled subscription request from Consumer3: ")
	expected1 = etf.Tuple{sub3, uint(subOpts3.MaxDemand)}
	expected2 = sub3
	waitForResultWithMultiValue(t, producer.value, etf.List{expected1, expected2})
	fmt.Printf("... Consumer3 handled subscription confirmation from Producer: ")
	waitForResultWithValue(t, consumer3.value, sub3)

	fmt.Printf("... Producer sent 15 events. 3 of them should be discarded by 'hash' function:  ")
	events := etf.List{
		1, 2000, 200, "a", 90, "b", 80, 3000, 600, 9000, "c", 5, 1000, 100, 30,
	}
	producer.SendEvents(producerProcess, events)
	fmt.Println("OK")
	expEvents1 := etf.List{
		1, 90, 80, 5, // left in the queue: 100, 30,
	}
	exp1 := etf.Tuple{"events", sub1, expEvents1}
	fmt.Printf("... Consumer1 should receive 4: ")
	waitForResultWithValue(t, consumer1.value, exp1)
	expEvents2 := etf.List{
		200, 600, 1000,
	}
	exp2 := etf.Tuple{"events", sub2, expEvents2}
	fmt.Printf("... Consumer2 should receive 3: ")
	waitForResultWithValue(t, consumer2.value, exp2)
	expEvents3 := etf.List{
		2000, 3000, 9000,
	}
	exp3 := etf.Tuple{"events", sub3, expEvents3}
	fmt.Printf("... Consumer2 should receive 3: ")
	waitForResultWithValue(t, consumer3.value, exp3)

	node.Stop()

}<|MERGE_RESOLUTION|>--- conflicted
+++ resolved
@@ -105,9 +105,6 @@
 	return s.(gen.StageSubscription), nil
 }
 
-<<<<<<< HEAD
-func (s *StageProducerTest) HandleStageDirect(process *gen.StageProcess, ref etf.Ref, message interface{}) (interface{}, gen.DirectStatus) {
-=======
 func (gs *StageProducerTest) SetDemandHandle(p gen.Process, enable bool) error {
 	message := demandHandle{
 		enable: enable,
@@ -131,7 +128,6 @@
 }
 
 func (s *StageProducerTest) HandleStageDirect(process *gen.StageProcess, message interface{}) (interface{}, error) {
->>>>>>> cb9008d5
 	switch m := message.(type) {
 	case demandHandle:
 		process.SetDemandHandle(m.enable)
